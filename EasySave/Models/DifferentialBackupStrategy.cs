--- conflicted
+++ resolved
@@ -7,15 +7,11 @@
 {
     public class DifferentialBackupStrategy : AbstractBackupStrategy
     {
-<<<<<<< HEAD
-        private int remainingFiles;
-=======
         private string currentFile;
         private string destinationFile;
         private int totalFiles;
         private int remainFiles;
         private BackupType backupType = BackupType.Differential;
->>>>>>> d0602630
 
         public override bool Execute(string name, string sourcePath, string targetPath, string order)
         {
@@ -25,14 +21,6 @@
 
             try
             {
-<<<<<<< HEAD
-                // Calculate total files and size first to update UI
-                List<string> allSourceFiles = ScanDirectory(sourcePath);
-                totalFiles = allSourceFiles.Count;  // Total number of files in source
-                totalSize = CalculateTotalSize(sourcePath);  // Total size of source
-
-                NotifyObserver("start", name, sourcePath, targetPath, totalSize, 0, 0);
-=======
                 // Obtenir tous les fichiers de la source
                 List<string> sourceFiles = ScanDirectory(sourcePath);
                 
@@ -66,7 +54,6 @@
 
                 // Notify observers
                 NotifyObserver(BackupActions.Start, name, state, sourcePath, targetPath, totalFiles, totalSize, 0, 0, 0);
->>>>>>> d0602630
 
                 // Create target directory if it doesn't exist
                 if (!Directory.Exists(targetPath))
@@ -74,16 +61,11 @@
                     Directory.CreateDirectory(targetPath);
                 }
 
-<<<<<<< HEAD
                 // Identify files that need to be copied
                 List<string> filesToCopy = new List<string>();
                 int filesProcessed = 0;
 
                 foreach (string sourceFile in allSourceFiles)
-=======
-                // Traiter tous les fichiers pour la progression
-                foreach (string sourceFile in sourceFiles)
->>>>>>> d0602630
                 {
                     // Create relative path
                     string relativePath = sourceFile.Substring(sourcePath.Length).TrimStart('\\', '/');
@@ -119,14 +101,9 @@
                         Directory.CreateDirectory(destinationDir);
                     }
 
-<<<<<<< HEAD
-                    // Update current file being processed
-                    UpdateCurrentFile(sourceFile, destinationFile);
-=======
                         // Update current file
                         currentFile = sourceFile;
                         destinationFile = destFile;
->>>>>>> d0602630
 
                     // Copy file and measure time
                     long fileSize = GetFileSize(sourceFile);
@@ -137,7 +114,6 @@
                     long endTime = DateTime.Now.Ticks;
                     long transferTime = endTime - startTime;
 
-<<<<<<< HEAD
                     // Vérifier si le fichier doit être chiffré
                     long encryptionTime = 0;
                     if (encryptionService.ShouldEncryptFile(sourceFile))
@@ -145,21 +121,14 @@
                         // Chiffrer le fichier copié
                         encryptionTime = encryptionService.EncryptFile(destinationFile);
                     }
-
-                    // Update progress
-                    remainingFiles--;
-
-                    // Notify observers
-                    NotifyObserver("transfer", name, sourceFile, destinationFile, fileSize, transferTime, encryptionTime);
-=======
-                        // Notify observers
-                        NotifyObserver(BackupActions.Processing, name, state, sourceFile, destFile, totalFiles, totalSize, transferTime, 0, currentProgress);
-                    }
+           
 
                     // Update progress (une seule fois par fichier)
                     remainFiles--;
                     currentProgress = totalFiles - remainFiles;
->>>>>>> d0602630
+                    
+                     // Notify observers
+                    NotifyObserver(BackupActions.Processing, name, state, sourceFile, destFile, totalFiles, totalSize, transferTime, 0, currentProgress);
                 }
 
                 // Mark job as completed
@@ -171,13 +140,8 @@
             {
                 // Handle errors
                 state = JobState.error;
-<<<<<<< HEAD
-                NotifyObserver("error", name, sourcePath, targetPath, 0, 0, 0);
-                Console.WriteLine($"Error in differential backup: {ex.Message}");
-=======
                 NotifyObserver(BackupActions.Error, name, state, sourcePath, targetPath, totalFiles, totalSize, 0, 0, currentProgress);
                 Console.WriteLine($"Error executing differential backup: {ex.Message}");
->>>>>>> d0602630
                 return false;
             }
         }
