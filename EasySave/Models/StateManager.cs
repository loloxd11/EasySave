--- conflicted
+++ resolved
@@ -41,13 +41,9 @@
         /// </summary>
         private readonly object lockObject = new object();
 
-<<<<<<< HEAD
         /// <summary>
         /// Internal class representing the state information of a backup job.
         /// </summary>
-=======
-        // Dans Models/StateManager.cs
->>>>>>> d0602630
         private class JobStateInfo
         {
             /// <summary>
@@ -75,7 +71,6 @@
             /// Target path of the backup.
             /// </summary>
             public string TargetPath { get; set; }
-<<<<<<< HEAD
 
             /// <summary>
             /// Total number of files to backup.
@@ -97,14 +92,6 @@
         /// Private constructor for singleton pattern.
         /// </summary>
         /// <param name="path">Path to the state file.</param>
-=======
-            public int TotalFiles { get; set; }      // Nombre total de fichiers à copier (statique)
-            public long TotalSize { get; set; }
-            public int Progression { get; set; }     // En pourcentage (0-100)
-        }
-
-
->>>>>>> d0602630
         private StateManager(string path)
         {
             stateObservers = new List<IStateObserver>();
@@ -168,8 +155,7 @@
                  NotifyObservers();
             }
         }
-
-<<<<<<< HEAD
+        
         /// <summary>
         /// Updates the state of an existing job.
         /// </summary>
@@ -181,9 +167,6 @@
         /// <param name="totalFiles">Total files.</param>
         /// <param name="totalSize">Total size.</param>
         /// <param name="progression">Progression value.</param>
-=======
-
->>>>>>> d0602630
         public void UpdateJobState(string name, BackupType type, JobState state,
             string sourcePath, string targetPath, int totalFiles, long totalSize, int progression)
         {
@@ -202,19 +185,12 @@
             }
 
             jobState.TotalSize = totalSize;
-
-<<<<<<< HEAD
-            // Calculate progression in percent (0-100)
-            jobState.Progression = totalFiles > 0 ? (int)Math.Round(((double)progression / totalFiles) * 100) : 0;
-=======
             // Calculer la progression en pourcentage
             jobState.Progression = (int)Math.Min(100, Math.Round((double)progression / jobState.TotalFiles * 100));
->>>>>>> d0602630
 
             SaveStateFile();
         }
 
-<<<<<<< HEAD
         /// <summary>
         /// Initializes the state of a job at the start.
         /// </summary>
@@ -226,9 +202,6 @@
         /// <param name="totalFiles">Total files.</param>
         /// <param name="totalSize">Total size.</param>
         /// <param name="progression">Progression value.</param>
-=======
-
->>>>>>> d0602630
         public void InitializeJobState(string name, BackupType type, JobState state,
             string sourcePath, string targetPath, int totalFiles, long totalSize, int progression)
         {
@@ -274,11 +247,6 @@
 
             jobState.TotalSize = totalSize;
 
-<<<<<<< HEAD
-            // If completed successfully, set progression to 100%
-            jobState.Progression = state == JobState.completed ? 100 :
-                totalFiles > 0 ? (int)Math.Round(((double)progression / totalFiles) * 100) : 0;
-=======
             // Pour un job complété, aucun fichier ne reste à traiter
             if (state == JobState.completed)
             {
@@ -292,8 +260,6 @@
                     ? (int)Math.Min(100, Math.Round((double)progression / jobState.TotalFiles * 100))
                     : 0;
             }
->>>>>>> d0602630
-
             SaveStateFile();
         }
 
