﻿<?xml version="1.0" encoding="utf-8"?>
<root>
  <!-- 
    Microsoft ResX Schema 
    
    Version 2.0
    
    The primary goals of this format is to allow a simple XML format 
    that is mostly human readable. The generation and parsing of the 
    various data types are done through the TypeConverter classes 
    associated with the data types.
    
    Example:
    
    ... ado.net/XML headers & schema ...
    <resheader name="resmimetype">text/microsoft-resx</resheader>
    <resheader name="version">2.0</resheader>
    <resheader name="reader">System.Resources.ResXResourceReader, System.Windows.Forms, ...</resheader>
    <resheader name="writer">System.Resources.ResXResourceWriter, System.Windows.Forms, ...</resheader>
    <data name="Name1"><value>this is my long string</value><comment>this is a comment</comment></data>
    <data name="Color1" type="System.Drawing.Color, System.Drawing">Blue</data>
    <data name="Bitmap1" mimetype="application/x-microsoft.net.object.binary.base64">
        <value>[base64 mime encoded serialized .NET Framework object]</value>
    </data>
    <data name="Icon1" type="System.Drawing.Icon, System.Drawing" mimetype="application/x-microsoft.net.object.bytearray.base64">
        <value>[base64 mime encoded string representing a byte array form of the .NET Framework object]</value>
        <comment>This is a comment</comment>
    </data>
                
    There are any number of "resheader" rows that contain simple 
    name/value pairs.
    
    Each data row contains a name, and value. The row also contains a 
    type or mimetype. Type corresponds to a .NET class that support 
    text/value conversion through the TypeConverter architecture. 
    Classes that don't support this are serialized and stored with the 
    mimetype set.
    
    The mimetype is used for serialized objects, and tells the 
    ResXResourceReader how to depersist the object. This is currently not 
    extensible. For a given mimetype the value must be set accordingly:
    
    Note - application/x-microsoft.net.object.binary.base64 is the format 
    that the ResXResourceWriter will generate, however the reader can 
    read any of the formats listed below.
    
    mimetype: application/x-microsoft.net.object.binary.base64
    value   : The object must be serialized with 
            : System.Runtime.Serialization.Formatters.Binary.BinaryFormatter
            : and then encoded with base64 encoding.
    
    mimetype: application/x-microsoft.net.object.soap.base64
    value   : The object must be serialized with 
            : System.Runtime.Serialization.Formatters.Soap.SoapFormatter
            : and then encoded with base64 encoding.

    mimetype: application/x-microsoft.net.object.bytearray.base64
    value   : The object must be serialized into a byte array 
            : using a System.ComponentModel.TypeConverter
            : and then encoded with base64 encoding.
    -->
  <xsd:schema id="root" xmlns="" xmlns:xsd="http://www.w3.org/2001/XMLSchema" xmlns:msdata="urn:schemas-microsoft-com:xml-msdata">
    <xsd:import namespace="http://www.w3.org/XML/1998/namespace" />
    <xsd:element name="root" msdata:IsDataSet="true">
      <xsd:complexType>
        <xsd:choice maxOccurs="unbounded">
          <xsd:element name="metadata">
            <xsd:complexType>
              <xsd:sequence>
                <xsd:element name="value" type="xsd:string" minOccurs="0" />
              </xsd:sequence>
              <xsd:attribute name="name" use="required" type="xsd:string" />
              <xsd:attribute name="type" type="xsd:string" />
              <xsd:attribute name="mimetype" type="xsd:string" />
              <xsd:attribute ref="xml:space" />
            </xsd:complexType>
          </xsd:element>
          <xsd:element name="assembly">
            <xsd:complexType>
              <xsd:attribute name="alias" type="xsd:string" />
              <xsd:attribute name="name" type="xsd:string" />
            </xsd:complexType>
          </xsd:element>
          <xsd:element name="data">
            <xsd:complexType>
              <xsd:sequence>
                <xsd:element name="value" type="xsd:string" minOccurs="0" msdata:Ordinal="1" />
                <xsd:element name="comment" type="xsd:string" minOccurs="0" msdata:Ordinal="2" />
              </xsd:sequence>
              <xsd:attribute name="name" type="xsd:string" use="required" msdata:Ordinal="1" />
              <xsd:attribute name="type" type="xsd:string" msdata:Ordinal="3" />
              <xsd:attribute name="mimetype" type="xsd:string" msdata:Ordinal="4" />
              <xsd:attribute ref="xml:space" />
            </xsd:complexType>
          </xsd:element>
          <xsd:element name="resheader">
            <xsd:complexType>
              <xsd:sequence>
                <xsd:element name="value" type="xsd:string" minOccurs="0" msdata:Ordinal="1" />
              </xsd:sequence>
              <xsd:attribute name="name" type="xsd:string" use="required" />
            </xsd:complexType>
          </xsd:element>
        </xsd:choice>
      </xsd:complexType>
    </xsd:element>
  </xsd:schema>
  <resheader name="resmimetype">
    <value>text/microsoft-resx</value>
  </resheader>
  <resheader name="version">
    <value>2.0</value>
  </resheader>
  <resheader name="reader">
    <value>System.Resources.ResXResourceReader, System.Windows.Forms, Version=4.0.0.0, Culture=neutral, PublicKeyToken=b77a5c561934e089</value>
  </resheader>
  <resheader name="writer">
    <value>System.Resources.ResXResourceWriter, System.Windows.Forms, Version=4.0.0.0, Culture=neutral, PublicKeyToken=b77a5c561934e089</value>
  </resheader>
  <data name="Add" xml:space="preserve">
    <value>Add</value>
  </data>
  <data name="Cancel" xml:space="preserve">
    <value>Cancel</value>
  </data>
  <data name="ClearPriority" xml:space="preserve">
    <value>Clear Priority</value>
  </data>
  <data name="CompleteBackup" xml:space="preserve">
    <value>Complete</value>
  </data>
  <data name="CurrentLanguage" xml:space="preserve">
    <value>Current language</value>
  </data>
  <data name="CurrentPriorityProcess" xml:space="preserve">
    <value>Current Priority Process</value>
  </data>
  <data name="Delete" xml:space="preserve">
    <value>Delete</value>
  </data>
  <data name="DifferentialBackup" xml:space="preserve">
    <value>Differential</value>
  </data>
  <data name="Edit" xml:space="preserve">
    <value>Edit</value>
  </data>
  <data name="Encrypting" xml:space="preserve">
    <value>Encrypting</value>
  </data>
  <data name="Execute" xml:space="preserve">
    <value>execute</value>
  </data>
  <data name="FileExtensionPhrase" xml:space="preserve">
    <value>Enter the file extensions to encrypt</value>
  </data>
  <data name="JobName" xml:space="preserve">
    <value>Job Name</value>
  </data>
  <data name="JobsTitle" xml:space="preserve">
    <value>Jobs Management</value>
  </data>
<<<<<<< HEAD
  <data name="Language" xml:space="preserve">
    <value>Language</value>
  </data>
  <data name="NoPriorityProcess" xml:space="preserve">
    <value>No Priority Process</value>
  </data>
  <data name="PasswordEncryptingPhrase" xml:space="preserve">
    <value>Enter the password of the encrypted files</value>
  </data>
  <data name="PriorityProcess" xml:space="preserve">
    <value>Priority Process</value>
  </data>
  <data name="RefreshProcessList" xml:space="preserve">
    <value>Refresh Process List</value>
  </data>
  <data name="Save" xml:space="preserve">
    <value>Save</value>
  </data>
  <data name="SelectProcess" xml:space="preserve">
    <value>Select Process</value>
  </data>
  <data name="Settings" xml:space="preserve">
    <value>Settings</value>
=======
  <data name="SelectAll" xml:space="preserve">
    <value>SelectAll</value>
>>>>>>> aa8496b4
  </data>
  <data name="SourcePath" xml:space="preserve">
    <value>Source Path</value>
  </data>
  <data name="TargetPath" xml:space="preserve">
    <value>Target Path</value>
  </data>
  <data name="Validate" xml:space="preserve">
    <value>Validate</value>
  </data>
</root><|MERGE_RESOLUTION|>--- conflicted
+++ resolved
@@ -159,7 +159,6 @@
   <data name="JobsTitle" xml:space="preserve">
     <value>Jobs Management</value>
   </data>
-<<<<<<< HEAD
   <data name="Language" xml:space="preserve">
     <value>Language</value>
   </data>
@@ -183,10 +182,10 @@
   </data>
   <data name="Settings" xml:space="preserve">
     <value>Settings</value>
-=======
+
   <data name="SelectAll" xml:space="preserve">
     <value>SelectAll</value>
->>>>>>> aa8496b4
+
   </data>
   <data name="SourcePath" xml:space="preserve">
     <value>Source Path</value>
