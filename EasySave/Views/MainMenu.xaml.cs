using System.Collections.ObjectModel;
using System.Windows;
using System.Windows.Controls;
using System.Windows.Input;
using EasySave.Models;
using EasySave.ViewModels;
using EasySave.Views;
using System;
using System.Linq;
using Button = System.Windows.Controls.Button;
using CheckBox = System.Windows.Controls.CheckBox;
using MessageBox = System.Windows.MessageBox;

namespace EasySave
{
<<<<<<< HEAD
    /// <summary>
    /// Main window of the EasySave application.
    /// Handles navigation and user interactions for the main menu and backup job management.
    /// </summary>
    public partial class MainWindow : Window
=======
    public partial class MainWindow : Window, IStateObserver
>>>>>>> d0602630
    {
        // Main ViewModel instance for the main menu
        private MainMenuViewModel _viewModel;
        private StateManager _stateManager;

        public static object SharedLanguageViewModel { get; internal set; }

        /// <summary>
        /// Constructor for MainWindow.
        /// Initializes the DataContext with the MainMenuViewModel.
        /// </summary>
        public MainWindow()
        {
            InitializeComponent();
            _viewModel = new MainMenuViewModel();
            DataContext = _viewModel;

            // S'abonner aux mises à jour d'état
            _stateManager = StateManager.GetInstance();
            _stateManager.AttachObserver(this);
        }

        /// <summary>
        /// Met à jour l'état et la progression des jobs dans l'interface utilisateur
        /// </summary>
        public void Update(string action, string name, BackupType type, JobState state,
            string sourcePath, string targetPath, int totalFiles, long totalSize, int progression)
        {
            // S'assurer que l'update est exécuté sur le thread UI
            Dispatcher.Invoke(() =>
            {
                // Rechercher le job concerné dans la liste
                var job = _viewModel.BackupJobs.FirstOrDefault(j => j.Name == name);

                if (job != null)
                {
                    // Mise à jour de l'état
                    if (action == "start")
                    {
                        job.State = JobState.active;
                        job.Progress = 0;
                    }
                    else if (action == "complete")
                    {
                        job.State = JobState.completed;
                        job.Progress = 100;
                    }
                    else if (action == "error")
                    {
                        job.State = JobState.error;
                    }
                    else if (action == "update" || action == "transfer" || action == "processing")
                    {
                        job.State = state;
                        job.Progress = progression;
                    }
                }
            });
        }

        /// <summary>
        /// Resets the current view to the MainMenu.
        /// Clears the current content, reinitializes the ViewModel, and reloads the MainMenu XAML.
        /// </summary>
        public void ResetToMainMenu()
        {
            // Clear the current content
            Content = null;

            // Reinitialize the ViewModel
            _viewModel = new MainMenuViewModel();
            DataContext = _viewModel;

            // Reset the name scope for the window
            NameScope.SetNameScope(this, new NameScope());

            // Load the MainMenu XAML directly
            System.Windows.Application.LoadComponent(
                this,
                new Uri("/EasySave;component/Views/MainMenu.xaml", UriKind.Relative)
            );

            // Réattacher l'observateur après avoir rechargé la vue
            _stateManager.AttachObserver(this);
        }

        /// <summary>
        /// Navigates to the Add Backup Job page.
        /// Creates a new Frame and sets its content to the Jobs page.
        /// </summary>
        /// <param name="sender">The source of the event.</param>
        /// <param name="e">Event arguments.</param>
        private void AddBackupJob_Click(object sender, RoutedEventArgs e)
        {
            // Create a new frame and navigate to the Jobs page
            Frame jobsFrame = new Frame();
            Jobs jobsPage = new Jobs();
            jobsFrame.Content = jobsPage;
            Content = jobsFrame;
        }

        /// <summary>
        /// Navigates to the Edit Backup Job page.
        /// Creates a new Frame and sets its content to the Jobs page.
        /// </summary>
        /// <param name="sender">The source of the event.</param>
        /// <param name="e">Event arguments.</param>
        private void EditBackupJob_Click(object sender, RoutedEventArgs e)
        {
            // Create a new frame and navigate to the Jobs page
            Frame jobsFrame = new Frame();
            Jobs jobsPage = new Jobs();
            jobsFrame.Content = jobsPage;
            Content = jobsFrame;
        }

        /// <summary>
        /// Placeholder for deleting a backup job.
        /// </summary>
        /// <param name="sender">The source of the event.</param>
        /// <param name="e">Event arguments.</param>
        private void DeleteBackupJob_Click(object sender, RoutedEventArgs e)
        {
            // Logic for deleting a backup job (to be implemented)
        }

        /// <summary>
        /// Handles the event when a job checkbox is checked.
        /// Selects the corresponding job in the ViewModel.
        /// </summary>
        /// <param name="sender">The source of the event.</param>
        /// <param name="e">Event arguments.</param>
        private void JobCheckBox_Checked(object sender, RoutedEventArgs e)
        {
            if (sender is CheckBox checkBox)
            {
                var row = DataGridRow.GetRowContainingElement(checkBox);
                if (row != null)
                {
                    int index = row.GetIndex();
                    if (!_viewModel.IsJobSelected(index))
                    {
                        _viewModel.ToggleJobSelection(index);
                    }
                }
            }
        }

        /// <summary>
        /// Handles the event when a job checkbox is unchecked.
        /// Deselects the corresponding job in the ViewModel.
        /// </summary>
        /// <param name="sender">The source of the event.</param>
        /// <param name="e">Event arguments.</param>
        private void JobCheckBox_Unchecked(object sender, RoutedEventArgs e)
        {
            if (sender is CheckBox checkBox)
            {
                var row = DataGridRow.GetRowContainingElement(checkBox);
                if (row != null)
                {
                    int index = row.GetIndex();
                    if (_viewModel.IsJobSelected(index))
                    {
                        _viewModel.ToggleJobSelection(index);
                    }
                }
            }
        }

        /// <summary>
        /// Executes the selected backup jobs.
        /// Disables the execute button during execution and shows a message box on completion or error.
        /// </summary>
        /// <param name="sender">The source of the event.</param>
        /// <param name="e">Event arguments.</param>
        private void ExecuteBackupJob_Click(object sender, RoutedEventArgs e)
        {
            if (_viewModel.SelectedJobIndices.Count == 0)
            {
                MessageBox.Show("Please select at least one backup job.",
                                "No job selected",
                                MessageBoxButton.OK,
                                MessageBoxImage.Information);
                return;
            }

            // Disable the button during execution
            Button executeButton = (Button)sender;
            executeButton.IsEnabled = false;

            try
            {
                _viewModel.ExecuteSelectedJobs();
                MessageBox.Show("The selected jobs have been executed successfully.",
                                "Execution completed",
                                MessageBoxButton.OK,
                                MessageBoxImage.Information);
            }
            catch (Exception ex)
            {
                MessageBox.Show($"An error occurred while executing the jobs: {ex.Message}",
                                "Error",
                                MessageBoxButton.OK,
                                MessageBoxImage.Error);
            }
            finally
            {
                // Re-enable the button
                executeButton.IsEnabled = true;
            }
        }

        /// <summary>
        /// Opens the settings page.
        /// Creates a new Frame and sets its content to the Settings page.
        /// </summary>
        /// <param name="sender">The source of the event.</param>
        /// <param name="e">Event arguments.</param>
        private void SettingsButton_Click(object sender, RoutedEventArgs e)
        {
            // Create a new frame and navigate to the Settings page
            Frame settingsFrame = new Frame();
            SettingsView settingsPage = new SettingsView();
            settingsFrame.Content = settingsPage;
            Content = settingsFrame;
        }
    }
}<|MERGE_RESOLUTION|>--- conflicted
+++ resolved
@@ -13,15 +13,7 @@
 
 namespace EasySave
 {
-<<<<<<< HEAD
-    /// <summary>
-    /// Main window of the EasySave application.
-    /// Handles navigation and user interactions for the main menu and backup job management.
-    /// </summary>
-    public partial class MainWindow : Window
-=======
     public partial class MainWindow : Window, IStateObserver
->>>>>>> d0602630
     {
         // Main ViewModel instance for the main menu
         private MainMenuViewModel _viewModel;
